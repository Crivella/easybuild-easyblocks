--- conflicted
+++ resolved
@@ -218,14 +218,9 @@
         # - Let R export the extension again. By doing this, all the dependencies get
         #   correctly filled and some mappings are done
         # - Reinstal the exported version
-<<<<<<< HEAD
         self.r_ext.install_extension()
-        run_cmd("R_LIBS=%s Rscript -e \"require(mxnet); mxnet:::mxnet.export(\\\"R-package\\\")\"" % self.installdir)
-=======
-        self.r_ext.run()
         cmd = "R_LIBS=%s Rscript -e \"require(mxnet); mxnet:::mxnet.export(\\\"R-package\\\")\""
         run_shell_cmd(cmd % self.installdir)
->>>>>>> 7ff6d2a8
         change_dir(self.r_ext.src)
         self.r_ext.install_extension()
         self.r_ext.post_install_extension()
