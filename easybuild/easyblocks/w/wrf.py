--- conflicted
+++ resolved
@@ -330,12 +330,9 @@
 
         if not self.getcfg('sanityCheckPaths'):
 
-<<<<<<< HEAD
-=======
             mainver = self.version().split('.')[0]
             self.wrfsubdir = "WRFV%s" % mainver
 
->>>>>>> ce637b2b
             fs = ["libwrflib.a", "wrf.exe", "ideal.exe", "real.exe", "ndown.exe", "nup.exe", "tc.exe"]
             ds = ["main", "run"]
 
