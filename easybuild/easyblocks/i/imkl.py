# #
# Copyright 2009-2021 Ghent University
#
# This file is part of EasyBuild,
# originally created by the HPC team of Ghent University (http://ugent.be/hpc/en),
# with support of Ghent University (http://ugent.be/hpc),
# the Flemish Supercomputer Centre (VSC) (https://www.vscentrum.be),
# Flemish Research Foundation (FWO) (http://www.fwo.be/en)
# and the Department of Economy, Science and Innovation (EWI) (http://www.ewi-vlaanderen.be/en).
#
# https://github.com/easybuilders/easybuild
#
# EasyBuild is free software: you can redistribute it and/or modify
# it under the terms of the GNU General Public License as published by
# the Free Software Foundation v2.
#
# EasyBuild is distributed in the hope that it will be useful,
# but WITHOUT ANY WARRANTY; without even the implied warranty of
# MERCHANTABILITY or FITNESS FOR A PARTICULAR PURPOSE.  See the
# GNU General Public License for more details.
#
# You should have received a copy of the GNU General Public License
# along with EasyBuild.  If not, see <http://www.gnu.org/licenses/>.
# #
"""
EasyBuild support for installing the Intel Math Kernel Library (MKL), implemented as an easyblock

@author: Stijn De Weirdt (Ghent University)
@author: Dries Verdegem (Ghent University)
@author: Kenneth Hoste (Ghent University)
@author: Pieter De Baets (Ghent University)
@author: Jens Timmerman (Ghent University)
@author: Ward Poelmans (Ghent University)
@author: Lumir Jasiok (IT4Innovations)
"""
import glob
import itertools
import os
import shutil
import tempfile
from distutils.version import LooseVersion

import easybuild.tools.environment as env
import easybuild.tools.toolchain as toolchain
from easybuild.easyblocks.generic.intelbase import IntelBase, ACTIVATION_NAME_2012, LICENSE_FILE_NAME_2012
from easybuild.framework.easyconfig import CUSTOM
from easybuild.tools.build_log import EasyBuildError
from easybuild.tools.filetools import apply_regex_substitutions, change_dir, remove_dir, write_file
from easybuild.tools.modules import get_software_root
from easybuild.tools.run import run_cmd
from easybuild.tools.systemtools import get_shared_lib_ext


class EB_imkl(IntelBase):
    """
    Class that can be used to install mkl
    - tested with 10.2.1.017
    -- will fail for all older versions (due to newer silent installer)
    """

    @staticmethod
    def extra_options():
        """Add easyconfig parameters custom to imkl (e.g. interfaces)."""
        extra_vars = {
            'interfaces': [True, "Indicates whether interfaces should be built", CUSTOM],
        }
        return IntelBase.extra_options(extra_vars)

    def __init__(self, *args, **kwargs):
        """Constructor for imkl easyblock."""
        super(EB_imkl, self).__init__(*args, **kwargs)

        # make sure $MKLROOT isn't set, it's known to cause problems with the installation
        self.cfg.update('unwanted_env_vars', ['MKLROOT'])
        self.cdftlibs = []
        self.mpi_spec = None

        if LooseVersion(self.version) >= LooseVersion('2021'):
            self.mkl_basedir = os.path.join('mkl', self.version)
        else:
            self.mkl_basedir = 'mkl'

    def prepare_step(self, *args, **kwargs):
        """Prepare build environment."""

        if LooseVersion(self.version) >= LooseVersion('2017.2.174'):
            kwargs['requires_runtime_license'] = False
            super(EB_imkl, self).prepare_step(*args, **kwargs)
        else:
            super(EB_imkl, self).prepare_step(*args, **kwargs)

        # build the mkl interfaces, if desired
        if self.cfg['interfaces']:
            self.cdftlibs = ['fftw2x_cdft']
            if LooseVersion(self.version) >= LooseVersion('10.3'):
                self.cdftlibs.append('fftw3x_cdft')
            # check whether MPI_FAMILY constant is defined, so mpi_family() can be used
            if hasattr(self.toolchain, 'MPI_FAMILY') and self.toolchain.MPI_FAMILY is not None:
                mpi_spec_by_fam = {
                    toolchain.MPICH: 'mpich2',  # MPICH is MPICH v3.x, which is MPICH2 compatible
                    toolchain.MPICH2: 'mpich2',
                    toolchain.MVAPICH2: 'mpich2',
                    toolchain.OPENMPI: 'openmpi',
                }
                mpi_fam = self.toolchain.mpi_family()
                self.mpi_spec = mpi_spec_by_fam.get(mpi_fam)
                debugstr = "MPI toolchain component"
            else:
                # can't use toolchain.mpi_family, because of system toolchain
                if get_software_root('MPICH2') or get_software_root('MVAPICH2'):
                    self.mpi_spec = 'mpich2'
                elif get_software_root('OpenMPI'):
                    self.mpi_spec = 'openmpi'
                elif not get_software_root('impi'):
                    # no compatible MPI found: do not build cdft
                    self.cdftlibs = []
                debugstr = "loaded MPI module"
            if self.mpi_spec:
                self.log.debug("Determined MPI specification based on %s: %s", debugstr, self.mpi_spec)
            else:
                self.log.debug("No MPI or no compatible MPI found: do not build CDFT")

    def install_step(self):
        """
        Actual installation
        - create silent cfg file
        - execute command
        """
        silent_cfg_names_map = None
        silent_cfg_extras = None

        if LooseVersion(self.version) < LooseVersion('11.1'):
            # since imkl v11.1, silent.cfg has been slightly changed to be 'more standard'

            silent_cfg_names_map = {
                'activation_name': ACTIVATION_NAME_2012,
                'license_file_name': LICENSE_FILE_NAME_2012,
            }

        if LooseVersion(self.version) >= LooseVersion('11.1') and self.install_components is None:
            silent_cfg_extras = {
                'COMPONENTS': 'ALL',
            }

        super(EB_imkl, self).install_step(
            silent_cfg_names_map=silent_cfg_names_map,
            silent_cfg_extras=silent_cfg_extras)

    def make_module_req_guess(self):
        """
        A dictionary of possible directories to look for
        """
        guesses = super(EB_imkl, self).make_module_req_guess()

        if LooseVersion(self.version) >= LooseVersion('10.3'):
            if self.cfg['m32']:
                raise EasyBuildError("32-bit not supported yet for IMKL v%s (>= 10.3)", self.version)
            else:
                if LooseVersion(self.version) >= LooseVersion('2021'):
                    compiler_subdir = os.path.join('compiler', self.version, 'linux', 'compiler', 'lib', 'intel64_lin')
                    pkg_config_path = [os.path.join(self.mkl_basedir, 'tools', 'pkgconfig')]
                else:
                    compiler_subdir = os.path.join('lib', 'intel64')
                    pkg_config_path = [os.path.join(self.mkl_basedir, 'bin', 'pkgconfig')]
                    guesses['MANPATH'] = ['man', os.path.join('man', 'en_US')]
                    if LooseVersion(self.version) >= LooseVersion('11.0'):
                        if LooseVersion(self.version) >= LooseVersion('11.3'):
                            guesses['MIC_LD_LIBRARY_PATH'] = [
                                os.path.join('lib', 'intel64_lin_mic'),
                                os.path.join(self.mkl_basedir, 'lib', 'mic'),
                            ]
                        elif LooseVersion(self.version) >= LooseVersion('11.1'):
                            guesses['MIC_LD_LIBRARY_PATH'] = [
                                os.path.join('lib', 'mic'),
                                os.path.join(self.mkl_basedir, 'lib', 'mic'),
                            ]
                        else:
                            guesses['MIC_LD_LIBRARY_PATH'] = [
                                os.path.join('compiler', 'lib', 'mic'),
                                os.path.join(self.mkl_basedir, 'lib', 'mic'),
                            ]
                library_path = [
                    compiler_subdir,
                    os.path.join(self.mkl_basedir, 'lib', 'intel64'),
                ]
                cpath = [
                    os.path.join(self.mkl_basedir, 'include'),
                    os.path.join(self.mkl_basedir, 'include', 'fftw'),
                ]
                guesses.update({
                    'PATH': [],
                    'LD_LIBRARY_PATH': library_path,
                    'LIBRARY_PATH': library_path,
                    'CPATH': cpath,
                    'PKG_CONFIG_PATH': pkg_config_path,
                })
        else:
            if self.cfg['m32']:
                guesses.update({
                    'PATH': ['bin', 'bin/ia32', 'tbb/bin/ia32'],
                    'LD_LIBRARY_PATH': ['lib', 'lib/32'],
                    'LIBRARY_PATH': ['lib', 'lib/32'],
                    'MANPATH': ['man', 'share/man', 'man/en_US'],
                })

            else:
                guesses.update({
                    'PATH': ['bin', 'bin/intel64', 'tbb/bin/em64t'],
                    'LD_LIBRARY_PATH': ['lib', 'lib/em64t'],
                    'LIBRARY_PATH': ['lib', 'lib/em64t'],
                    'MANPATH': ['man', 'share/man', 'man/en_US'],
                })
        return guesses

    def make_module_extra(self):
        """Overwritten from Application to add extra txt"""

        if 'MKL_EXAMPLES' not in self.cfg['modextravars']:
            self.cfg.update('modextravars', {
                'MKL_EXAMPLES': os.path.join(self.installdir, self.mkl_basedir, 'examples'),
            })

        txt = super(EB_imkl, self).make_module_extra()

        if LooseVersion(self.version) >= LooseVersion('2021'):
            mklroot = os.path.join(self.installdir, 'mkl', self.version)
        else:
            mklroot = os.path.join(self.installdir, 'mkl')

        txt += self.module_generator.set_environment('MKLROOT', mklroot)
        return txt

    def post_install_step(self):
        """
        Install group libraries and interfaces (if desired).
        """
        super(EB_imkl, self).post_install_step()

        # extract examples
        examples_subdir = os.path.join(self.installdir, self.mkl_basedir, 'examples')
        if os.path.exists(examples_subdir):
            cwd = change_dir(examples_subdir)
            for examples_tarball in glob.glob('examples_*.tgz'):
                run_cmd("tar xvzf %s -C ." % examples_tarball)
            change_dir(cwd)

        # reload the dependencies
        self.load_dependency_modules()

        shlib_ext = get_shared_lib_ext()

        if self.cfg['m32']:
            extra = {
                'libmkl.%s' % shlib_ext: 'GROUP (-lmkl_intel -lmkl_intel_thread -lmkl_core)',
                'libmkl_em64t.a': 'GROUP (libmkl_intel.a libmkl_intel_thread.a libmkl_core.a)',
                'libmkl_solver.a': 'GROUP (libmkl_solver.a)',
                'libmkl_scalapack.a': 'GROUP (libmkl_scalapack_core.a)',
                'libmkl_lapack.a': 'GROUP (libmkl_intel.a libmkl_intel_thread.a libmkl_core.a)',
                'libmkl_cdft.a': 'GROUP (libmkl_cdft_core.a)'
            }
        else:
            extra = {
                'libmkl.%s' % shlib_ext: 'GROUP (-lmkl_intel_lp64 -lmkl_intel_thread -lmkl_core)',
                'libmkl_em64t.a': 'GROUP (libmkl_intel_lp64.a libmkl_intel_thread.a libmkl_core.a)',
                'libmkl_solver.a': 'GROUP (libmkl_solver_lp64.a)',
                'libmkl_scalapack.a': 'GROUP (libmkl_scalapack_lp64.a)',
                'libmkl_lapack.a': 'GROUP (libmkl_intel_lp64.a libmkl_intel_thread.a libmkl_core.a)',
                'libmkl_cdft.a': 'GROUP (libmkl_cdft_core.a)'
            }

        loosever = LooseVersion(self.version)

        if loosever >= LooseVersion('10.3'):
            libsubdir = os.path.join(self.mkl_basedir, 'lib', 'intel64')
        else:
            if self.cfg['m32']:
                libsubdir = os.path.join('lib', '32')
            else:
                libsubdir = os.path.join('lib', 'em64t')

        libdir = os.path.join(self.installdir, libsubdir)
        for fil, txt in extra.items():
            dest = os.path.join(libdir, fil)
            if not os.path.exists(dest):
                write_file(dest, txt)

        if self.cfg['interfaces']:
            self.build_interfaces(os.path.join(self.installdir, libdir))

    def build_interfaces(self, libdir):
        """Build the mkl interfaces, if desired"""

        loosever = LooseVersion(self.version)

        if loosever >= LooseVersion('10.3'):
            intsubdir = os.path.join(self.mkl_basedir, 'interfaces')
            inttarget = 'libintel64'
        else:
            intsubdir = 'interfaces'
            if self.cfg['m32']:
                inttarget = 'lib32'
            else:
                inttarget = 'libem64t'

        cmd = "make -f makefile %s" % inttarget

        # blas95 and lapack95 need more work, ignore for now
        # blas95 and lapack also need include/.mod to be processed
        fftw2libs = ['fftw2xc', 'fftw2xf']
        fftw3libs = ['fftw3xc', 'fftw3xf']

<<<<<<< HEAD
        interfacedir = os.path.join(self.installdir, intsubdir)
        change_dir(interfacedir)
        self.log.info("Changed to interfaces directory %s", interfacedir)

        compopt = None
        # determine whether we're using a non-Intel GCC-based or PGI-based toolchain
        # can't use toolchain.comp_family, because of system toolchain used when installing imkl
        if get_software_root('icc') or get_software_root('intel-compilers'):
            compopt = 'compiler=intel'
        else:
            # check for PGI first, since there's a GCC underneath PGI too...
            if get_software_root('PGI'):
                compopt = 'compiler=pgi'
            elif get_software_root('GCC'):
                compopt = 'compiler=gnu'
            else:
                raise EasyBuildError("Not using Intel/GCC/PGI compilers, don't know how to build wrapper libs")

        # patch makefiles for cdft wrappers when PGI is used as compiler
        if get_software_root('PGI'):
            regex_subs = [
                # pgi should be considered as a valid compiler
                ("intel gnu", "intel gnu pgi"),
                # transform 'gnu' case to 'pgi' case
                (r"ifeq \(\$\(compiler\),gnu\)", "ifeq ($(compiler),pgi)"),
                ('=gcc', '=pgcc'),
                # correct flag to use C99 standard
                ('-std=c99', '-c99'),
                # -Wall and -Werror are not valid options for pgcc, no close equivalent
                ('-Wall', ''),
                ('-Werror', ''),
            ]
            for lib in self.cdftlibs:
                apply_regex_substitutions(os.path.join(interfacedir, lib, 'makefile'), regex_subs)

        for lib in fftw2libs + fftw3libs + self.cdftlibs:
            buildopts = [compopt]
            if lib in fftw3libs:
                buildopts.append('install_to=$INSTALL_DIR')
            elif lib in self.cdftlibs:
                if self.mpi_spec is not None:
                    buildopts.append('mpi=%s' % self.mpi_spec)

            precflags = ['']
            if lib.startswith('fftw2x') and not self.cfg['m32']:
                # build both single and double precision variants
                precflags = ['PRECISION=MKL_DOUBLE', 'PRECISION=MKL_SINGLE']

            intflags = ['']
            if lib in self.cdftlibs and not self.cfg['m32']:
                # build both 32-bit and 64-bit interfaces
                intflags = ['interface=lp64', 'interface=ilp64']

            allopts = [list(opts) for opts in itertools.product(intflags, precflags)]

            for flags, extraopts in itertools.product(['', '-fPIC'], allopts):
                tup = (lib, flags, buildopts, extraopts)
                self.log.debug("Building lib %s with: flags %s, buildopts %s, extraopts %s" % tup)

                tmpbuild = tempfile.mkdtemp(dir=self.builddir)
                self.log.debug("Created temporary directory %s" % tmpbuild)

                # always set INSTALL_DIR, SPEC_OPT, COPTS and CFLAGS
                # fftw2x(c|f): use $INSTALL_DIR, $CFLAGS and $COPTS
                # fftw3x(c|f): use $CFLAGS
                # fftw*cdft: use $INSTALL_DIR and $SPEC_OPT
                env.setvar('INSTALL_DIR', tmpbuild)
                env.setvar('SPEC_OPT', flags)
                env.setvar('COPTS', flags)
                env.setvar('CFLAGS', flags)

                try:
                    intdir = os.path.join(interfacedir, lib)
                    os.chdir(intdir)
                    self.log.info("Changed to interface %s directory %s" % (lib, intdir))
                except OSError as err:
                    raise EasyBuildError("Can't change to interface %s directory %s: %s", lib, intdir, err)

                fullcmd = "%s %s" % (cmd, ' '.join(buildopts + extraopts))
                res = run_cmd(fullcmd, log_all=True, simple=True)
                if not res:
                    raise EasyBuildError("Building %s (flags: %s, fullcmd: %s) failed", lib, flags, fullcmd)

                for fn in os.listdir(tmpbuild):
                    src = os.path.join(tmpbuild, fn)
                    if flags == '-fPIC':
                        # add _pic to filename
                        ff = fn.split('.')
                        fn = '.'.join(ff[:-1]) + '_pic.' + ff[-1]
                    dest = os.path.join(libdir, fn)
=======
            compopt = None
            # determine whether we're using a non-Intel GCC-based or PGI/NVHPC-based toolchain
            # can't use toolchain.comp_family, because of system toolchain used when installing imkl
            if get_software_root('icc') or get_software_root('intel-compilers'):
                compopt = 'compiler=intel'
            elif get_software_root('PGI'):
                compopt = 'compiler=pgi'
            elif get_software_root('NVHPC'):
                compopt = 'compiler=nvhpc'
            # GCC should be the last as the above compilers also have an underlying GCC
            elif get_software_root('GCC'):
                compopt = 'compiler=gnu'
            else:
                raise EasyBuildError("Not using Intel/GCC/PGI/NVHPC compilers, "
                                     "don't know how to build wrapper libs")

            # patch makefiles for cdft wrappers when PGI or NVHPC is used as compiler
            if get_software_root('NVHPC'):
                regex_subs = [
                    # nvhpc should be considered as a valid compiler
                    ("intel gnu", "intel gnu nvhpc"),
                    # transform 'gnu' case to 'nvhpc' case
                    (r"ifeq \(\$\(compiler\),gnu\)", "ifeq ($(compiler),nvhpc)"),
                    ('=gcc', '=nvc'),
                ]
            if get_software_root('PGI'):
                regex_subs = [
                    # pgi should be considered as a valid compiler
                    ("intel gnu", "intel gnu pgi"),
                    # transform 'gnu' case to 'pgi' case
                    (r"ifeq \(\$\(compiler\),gnu\)", "ifeq ($(compiler),pgi)"),
                    ('=gcc', '=pgcc'),
                ]
            if get_software_root('PGI') or get_software_root('NVHPC'):
                regex_subs += [
                    # correct flag to use C99 standard
                    ('-std=c99', '-c99'),
                    # -Wall and -Werror are not valid options for pgcc, no close equivalent
                    ('-Wall', ''),
                    ('-Werror', ''),
                ]
                for lib in self.cdftlibs:
                    apply_regex_substitutions(os.path.join(interfacedir, lib, 'makefile'), regex_subs)

            if get_software_root('NVHPC'):
                regex_nvc_subs = [
                    ('pgcc', 'nvc'),
                    ('pgf95', 'nvfortran'),
                    ('pgi', 'nvhpc'),
                ]
                for liball in glob.glob(os.path.join(interfacedir, '*', 'makefile')):
                    apply_regex_substitutions(liball, regex_nvc_subs)

            for lib in fftw2libs + fftw3libs + self.cdftlibs:
                buildopts = [compopt]
                if lib in fftw3libs:
                    buildopts.append('install_to=$INSTALL_DIR')
                elif lib in self.cdftlibs:
                    if self.mpi_spec is not None:
                        buildopts.append('mpi=%s' % self.mpi_spec)

                precflags = ['']
                if lib.startswith('fftw2x') and not self.cfg['m32']:
                    # build both single and double precision variants
                    precflags = ['PRECISION=MKL_DOUBLE', 'PRECISION=MKL_SINGLE']

                intflags = ['']
                if lib in self.cdftlibs and not self.cfg['m32']:
                    # build both 32-bit and 64-bit interfaces
                    intflags = ['interface=lp64', 'interface=ilp64']

                allopts = [list(opts) for opts in itertools.product(intflags, precflags)]

                for flags, extraopts in itertools.product(['', '-fPIC'], allopts):
                    tup = (lib, flags, buildopts, extraopts)
                    self.log.debug("Building lib %s with: flags %s, buildopts %s, extraopts %s" % tup)

                    tmpbuild = tempfile.mkdtemp(dir=self.builddir)
                    self.log.debug("Created temporary directory %s" % tmpbuild)

                    # always set INSTALL_DIR, SPEC_OPT, COPTS and CFLAGS
                    # fftw2x(c|f): use $INSTALL_DIR, $CFLAGS and $COPTS
                    # fftw3x(c|f): use $CFLAGS
                    # fftw*cdft: use $INSTALL_DIR and $SPEC_OPT
                    env.setvar('INSTALL_DIR', tmpbuild)
                    env.setvar('SPEC_OPT', flags)
                    env.setvar('COPTS', flags)
                    env.setvar('CFLAGS', flags)

>>>>>>> 2f2cf0c8
                    try:
                        if os.path.isfile(src):
                            shutil.move(src, dest)
                            self.log.info("Moved %s to %s" % (src, dest))
                    except OSError as err:
                        raise EasyBuildError("Failed to move %s to %s: %s", src, dest, err)

                remove_dir(tmpbuild)

    def sanity_check_step(self):
        """Custom sanity check paths for Intel MKL."""
        shlib_ext = get_shared_lib_ext()

        mklfiles = None
        mkldirs = None
        ver = LooseVersion(self.version)
        libs = ['libmkl_core.%s' % shlib_ext, 'libmkl_gnu_thread.%s' % shlib_ext,
                'libmkl_intel_thread.%s' % shlib_ext, 'libmkl_sequential.%s' % shlib_ext]
        extralibs = ['libmkl_blacs_intelmpi_%(suff)s.' + shlib_ext, 'libmkl_scalapack_%(suff)s.' + shlib_ext]

        if self.cfg['interfaces']:
<<<<<<< HEAD
            libs += self.get_interface_libs()
=======
            if get_software_root('icc') or get_software_root('intel-compilers'):
                compsuff = '_intel'
            # check for PGI and NVHPC first, since there's a GCC underneath PGI and NVHPC too...
            elif get_software_root('PGI'):
                compsuff = '_pgi'
            elif get_software_root('NVHPC'):
                compsuff = '_nvhpc'
            elif get_software_root('GCC'):
                compsuff = '_gnu'
            else:
                raise EasyBuildError("Not using Intel/GCC/PGI/NVHPC, "
                                     "don't know compiler suffix for FFTW libraries.")

            precs = ['_double', '_single']
            if ver < LooseVersion('11'):
                # no precision suffix in libfftw2 libs before imkl v11
                precs = ['']
            fftw_vers = ['2x%s%s' % (x, prec) for x in ['c', 'f'] for prec in precs] + ['3xc', '3xf']
            pics = ['', '_pic']
            libs += ['libfftw%s%s%s.a' % (fftwver, compsuff, pic) for fftwver in fftw_vers for pic in pics]

            if self.cdftlibs:
                fftw_cdft_vers = ['2x_cdft_DOUBLE']
                if not self.cfg['m32']:
                    fftw_cdft_vers.append('2x_cdft_SINGLE')
                if ver >= LooseVersion('10.3'):
                    fftw_cdft_vers.append('3x_cdft')
                if ver >= LooseVersion('11.0.2'):
                    bits = ['_lp64']
                    if not self.cfg['m32']:
                        bits.append('_ilp64')
                else:
                    # no bits suffix in cdft libs before imkl v11.0.2
                    bits = ['']
                libs += ['libfftw%s%s%s.a' % x for x in itertools.product(fftw_cdft_vers, bits, pics)]
>>>>>>> 2f2cf0c8

        if ver >= LooseVersion('10.3') and self.cfg['m32']:
            raise EasyBuildError("Sanity check for 32-bit not implemented yet for IMKL v%s (>= 10.3)", self.version)

        if ver >= LooseVersion('10.3'):
            mkldirs = [
                os.path.join(self.mkl_basedir, 'bin'),
                os.path.join(self.mkl_basedir, 'lib', 'intel64'),
                os.path.join(self.mkl_basedir, 'include'),
            ]
            libs += [lib % {'suff': suff} for lib in extralibs for suff in ['lp64', 'ilp64']]

            mklfiles = [os.path.join(self.mkl_basedir, 'include', 'mkl.h')]
            mklfiles.extend([os.path.join(self.mkl_basedir, 'lib', 'intel64', lib) for lib in libs])

        if ver >= LooseVersion('2021'):

            mklfiles.append(os.path.join(self.mkl_basedir, 'lib', 'intel64', 'libmkl_core.%s' % shlib_ext))

        elif ver >= LooseVersion('10.3'):
            if ver < LooseVersion('11.3'):
                mkldirs.append(os.path.join(self.mkl_basedir, 'bin', 'intel64'))

            mklfiles.append(os.path.join(self.mkl_basedir, 'lib', 'intel64', 'libmkl.%s' % shlib_ext))

            if ver >= LooseVersion('10.3.4') and ver < LooseVersion('11.1'):
                mkldirs += [os.path.join('compiler', 'lib', 'intel64')]
            elif ver >= LooseVersion('2017.0.0'):
                mkldirs += [os.path.join('lib', 'intel64_lin')]
            else:
                mkldirs += [os.path.join('lib', 'intel64')]

        else:
            if self.cfg['m32']:
                lib_subdir = '32'
            else:
                lib_subdir = 'em64t'
                libs += [lib % {'suff': suff} for lib in extralibs for suff in ['lp64', 'ilp64']]

            mklfiles = [
                os.path.join('lib', lib_subdir, 'libmkl.%s' % shlib_ext),
                os.path.join('include', 'mkl.h'),
            ]
            mklfiles.extend([os.path.join('lib', lib_subdir, lib) for lib in libs])
            mkldirs = [os.path.join('lib', lib_subdir), os.path.join('include', lib_subdir), 'interfaces']

        custom_paths = {
            'files': mklfiles,
            'dirs': mkldirs,
        }

        super(EB_imkl, self).sanity_check_step(custom_paths=custom_paths)

    def get_interface_libs(self):
        """Returns list of library names produced by build_interface()"""

        if get_software_root('icc') or get_software_root('intel-compilers'):
            compsuff = '_intel'
        # check for PGI first, since there's a GCC underneath PGI too...
        elif get_software_root('PGI'):
            compsuff = '_pgi'
        elif get_software_root('GCC'):
            compsuff = '_gnu'
        else:
            raise EasyBuildError("Not using Intel/GCC/PGI, don't know compiler suffix for FFTW libraries.")

        precs = ['_double', '_single']
        ver = LooseVersion(self.version)
        if ver < LooseVersion('11'):
            # no precision suffix in libfftw2 libs before imkl v11
            precs = ['']
        fftw_vers = ['2x%s%s' % (x, prec) for x in ['c', 'f'] for prec in precs] + ['3xc', '3xf']
        pics = ['', '_pic']
        libs = ['libfftw%s%s%s.a' % (fftwver, compsuff, pic) for fftwver in fftw_vers for pic in pics]

        if self.cdftlibs:
            fftw_cdft_vers = ['2x_cdft_DOUBLE']
            if not self.cfg['m32']:
                fftw_cdft_vers.append('2x_cdft_SINGLE')
            if ver >= LooseVersion('10.3'):
                fftw_cdft_vers.append('3x_cdft')
            if ver >= LooseVersion('11.0.2'):
                bits = ['_lp64']
                if not self.cfg['m32']:
                    bits.append('_ilp64')
            else:
                # no bits suffix in cdft libs before imkl v11.0.2
                bits = ['']
            libs += ['libfftw%s%s%s.a' % x for x in itertools.product(fftw_cdft_vers, bits, pics)]

        return libs<|MERGE_RESOLUTION|>--- conflicted
+++ resolved
@@ -309,26 +309,35 @@
         fftw2libs = ['fftw2xc', 'fftw2xf']
         fftw3libs = ['fftw3xc', 'fftw3xf']
 
-<<<<<<< HEAD
         interfacedir = os.path.join(self.installdir, intsubdir)
         change_dir(interfacedir)
         self.log.info("Changed to interfaces directory %s", interfacedir)
 
         compopt = None
-        # determine whether we're using a non-Intel GCC-based or PGI-based toolchain
+        # determine whether we're using a non-Intel GCC-based or PGI/NVHPC-based toolchain
         # can't use toolchain.comp_family, because of system toolchain used when installing imkl
         if get_software_root('icc') or get_software_root('intel-compilers'):
             compopt = 'compiler=intel'
-        else:
-            # check for PGI first, since there's a GCC underneath PGI too...
-            if get_software_root('PGI'):
-                compopt = 'compiler=pgi'
-            elif get_software_root('GCC'):
-                compopt = 'compiler=gnu'
-            else:
-                raise EasyBuildError("Not using Intel/GCC/PGI compilers, don't know how to build wrapper libs")
-
-        # patch makefiles for cdft wrappers when PGI is used as compiler
+        elif get_software_root('PGI'):
+            compopt = 'compiler=pgi'
+        elif get_software_root('NVHPC'):
+            compopt = 'compiler=nvhpc'
+        # GCC should be the last as the above compilers also have an underlying GCC
+        elif get_software_root('GCC'):
+            compopt = 'compiler=gnu'
+        else:
+            raise EasyBuildError("Not using Intel/GCC/PGI/NVHPC compilers, "
+                                 "don't know how to build wrapper libs")
+
+        # patch makefiles for cdft wrappers when PGI or NVHPC is used as compiler
+        if get_software_root('NVHPC'):
+            regex_subs = [
+                # nvhpc should be considered as a valid compiler
+                ("intel gnu", "intel gnu nvhpc"),
+                # transform 'gnu' case to 'nvhpc' case
+                (r"ifeq \(\$\(compiler\),gnu\)", "ifeq ($(compiler),nvhpc)"),
+                ('=gcc', '=nvc'),
+            ]
         if get_software_root('PGI'):
             regex_subs = [
                 # pgi should be considered as a valid compiler
@@ -336,6 +345,9 @@
                 # transform 'gnu' case to 'pgi' case
                 (r"ifeq \(\$\(compiler\),gnu\)", "ifeq ($(compiler),pgi)"),
                 ('=gcc', '=pgcc'),
+            ]
+        if get_software_root('PGI') or get_software_root('NVHPC'):
+            regex_subs += [
                 # correct flag to use C99 standard
                 ('-std=c99', '-c99'),
                 # -Wall and -Werror are not valid options for pgcc, no close equivalent
@@ -345,6 +357,15 @@
             for lib in self.cdftlibs:
                 apply_regex_substitutions(os.path.join(interfacedir, lib, 'makefile'), regex_subs)
 
+        if get_software_root('NVHPC'):
+            regex_nvc_subs = [
+                ('pgcc', 'nvc'),
+                ('pgf95', 'nvfortran'),
+                ('pgi', 'nvhpc'),
+            ]
+            for liball in glob.glob(os.path.join(interfacedir, '*', 'makefile')):
+                apply_regex_substitutions(liball, regex_nvc_subs)
+
         for lib in fftw2libs + fftw3libs + self.cdftlibs:
             buildopts = [compopt]
             if lib in fftw3libs:
@@ -400,97 +421,6 @@
                         ff = fn.split('.')
                         fn = '.'.join(ff[:-1]) + '_pic.' + ff[-1]
                     dest = os.path.join(libdir, fn)
-=======
-            compopt = None
-            # determine whether we're using a non-Intel GCC-based or PGI/NVHPC-based toolchain
-            # can't use toolchain.comp_family, because of system toolchain used when installing imkl
-            if get_software_root('icc') or get_software_root('intel-compilers'):
-                compopt = 'compiler=intel'
-            elif get_software_root('PGI'):
-                compopt = 'compiler=pgi'
-            elif get_software_root('NVHPC'):
-                compopt = 'compiler=nvhpc'
-            # GCC should be the last as the above compilers also have an underlying GCC
-            elif get_software_root('GCC'):
-                compopt = 'compiler=gnu'
-            else:
-                raise EasyBuildError("Not using Intel/GCC/PGI/NVHPC compilers, "
-                                     "don't know how to build wrapper libs")
-
-            # patch makefiles for cdft wrappers when PGI or NVHPC is used as compiler
-            if get_software_root('NVHPC'):
-                regex_subs = [
-                    # nvhpc should be considered as a valid compiler
-                    ("intel gnu", "intel gnu nvhpc"),
-                    # transform 'gnu' case to 'nvhpc' case
-                    (r"ifeq \(\$\(compiler\),gnu\)", "ifeq ($(compiler),nvhpc)"),
-                    ('=gcc', '=nvc'),
-                ]
-            if get_software_root('PGI'):
-                regex_subs = [
-                    # pgi should be considered as a valid compiler
-                    ("intel gnu", "intel gnu pgi"),
-                    # transform 'gnu' case to 'pgi' case
-                    (r"ifeq \(\$\(compiler\),gnu\)", "ifeq ($(compiler),pgi)"),
-                    ('=gcc', '=pgcc'),
-                ]
-            if get_software_root('PGI') or get_software_root('NVHPC'):
-                regex_subs += [
-                    # correct flag to use C99 standard
-                    ('-std=c99', '-c99'),
-                    # -Wall and -Werror are not valid options for pgcc, no close equivalent
-                    ('-Wall', ''),
-                    ('-Werror', ''),
-                ]
-                for lib in self.cdftlibs:
-                    apply_regex_substitutions(os.path.join(interfacedir, lib, 'makefile'), regex_subs)
-
-            if get_software_root('NVHPC'):
-                regex_nvc_subs = [
-                    ('pgcc', 'nvc'),
-                    ('pgf95', 'nvfortran'),
-                    ('pgi', 'nvhpc'),
-                ]
-                for liball in glob.glob(os.path.join(interfacedir, '*', 'makefile')):
-                    apply_regex_substitutions(liball, regex_nvc_subs)
-
-            for lib in fftw2libs + fftw3libs + self.cdftlibs:
-                buildopts = [compopt]
-                if lib in fftw3libs:
-                    buildopts.append('install_to=$INSTALL_DIR')
-                elif lib in self.cdftlibs:
-                    if self.mpi_spec is not None:
-                        buildopts.append('mpi=%s' % self.mpi_spec)
-
-                precflags = ['']
-                if lib.startswith('fftw2x') and not self.cfg['m32']:
-                    # build both single and double precision variants
-                    precflags = ['PRECISION=MKL_DOUBLE', 'PRECISION=MKL_SINGLE']
-
-                intflags = ['']
-                if lib in self.cdftlibs and not self.cfg['m32']:
-                    # build both 32-bit and 64-bit interfaces
-                    intflags = ['interface=lp64', 'interface=ilp64']
-
-                allopts = [list(opts) for opts in itertools.product(intflags, precflags)]
-
-                for flags, extraopts in itertools.product(['', '-fPIC'], allopts):
-                    tup = (lib, flags, buildopts, extraopts)
-                    self.log.debug("Building lib %s with: flags %s, buildopts %s, extraopts %s" % tup)
-
-                    tmpbuild = tempfile.mkdtemp(dir=self.builddir)
-                    self.log.debug("Created temporary directory %s" % tmpbuild)
-
-                    # always set INSTALL_DIR, SPEC_OPT, COPTS and CFLAGS
-                    # fftw2x(c|f): use $INSTALL_DIR, $CFLAGS and $COPTS
-                    # fftw3x(c|f): use $CFLAGS
-                    # fftw*cdft: use $INSTALL_DIR and $SPEC_OPT
-                    env.setvar('INSTALL_DIR', tmpbuild)
-                    env.setvar('SPEC_OPT', flags)
-                    env.setvar('COPTS', flags)
-                    env.setvar('CFLAGS', flags)
-
->>>>>>> 2f2cf0c8
                     try:
                         if os.path.isfile(src):
                             shutil.move(src, dest)
@@ -512,45 +442,7 @@
         extralibs = ['libmkl_blacs_intelmpi_%(suff)s.' + shlib_ext, 'libmkl_scalapack_%(suff)s.' + shlib_ext]
 
         if self.cfg['interfaces']:
-<<<<<<< HEAD
             libs += self.get_interface_libs()
-=======
-            if get_software_root('icc') or get_software_root('intel-compilers'):
-                compsuff = '_intel'
-            # check for PGI and NVHPC first, since there's a GCC underneath PGI and NVHPC too...
-            elif get_software_root('PGI'):
-                compsuff = '_pgi'
-            elif get_software_root('NVHPC'):
-                compsuff = '_nvhpc'
-            elif get_software_root('GCC'):
-                compsuff = '_gnu'
-            else:
-                raise EasyBuildError("Not using Intel/GCC/PGI/NVHPC, "
-                                     "don't know compiler suffix for FFTW libraries.")
-
-            precs = ['_double', '_single']
-            if ver < LooseVersion('11'):
-                # no precision suffix in libfftw2 libs before imkl v11
-                precs = ['']
-            fftw_vers = ['2x%s%s' % (x, prec) for x in ['c', 'f'] for prec in precs] + ['3xc', '3xf']
-            pics = ['', '_pic']
-            libs += ['libfftw%s%s%s.a' % (fftwver, compsuff, pic) for fftwver in fftw_vers for pic in pics]
-
-            if self.cdftlibs:
-                fftw_cdft_vers = ['2x_cdft_DOUBLE']
-                if not self.cfg['m32']:
-                    fftw_cdft_vers.append('2x_cdft_SINGLE')
-                if ver >= LooseVersion('10.3'):
-                    fftw_cdft_vers.append('3x_cdft')
-                if ver >= LooseVersion('11.0.2'):
-                    bits = ['_lp64']
-                    if not self.cfg['m32']:
-                        bits.append('_ilp64')
-                else:
-                    # no bits suffix in cdft libs before imkl v11.0.2
-                    bits = ['']
-                libs += ['libfftw%s%s%s.a' % x for x in itertools.product(fftw_cdft_vers, bits, pics)]
->>>>>>> 2f2cf0c8
 
         if ver >= LooseVersion('10.3') and self.cfg['m32']:
             raise EasyBuildError("Sanity check for 32-bit not implemented yet for IMKL v%s (>= 10.3)", self.version)
@@ -609,13 +501,16 @@
 
         if get_software_root('icc') or get_software_root('intel-compilers'):
             compsuff = '_intel'
-        # check for PGI first, since there's a GCC underneath PGI too...
+        # check for PGI and NVHPC first, since there's a GCC underneath PGI and NVHPC too...
         elif get_software_root('PGI'):
             compsuff = '_pgi'
+        elif get_software_root('NVHPC'):
+            compsuff = '_nvhpc'
         elif get_software_root('GCC'):
             compsuff = '_gnu'
         else:
-            raise EasyBuildError("Not using Intel/GCC/PGI, don't know compiler suffix for FFTW libraries.")
+            raise EasyBuildError("Not using Intel/GCC/PGI/NVHPC, "
+                                 "don't know compiler suffix for FFTW libraries.")
 
         precs = ['_double', '_single']
         ver = LooseVersion(self.version)
