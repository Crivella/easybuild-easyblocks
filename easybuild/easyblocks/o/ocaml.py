--- conflicted
+++ resolved
@@ -122,13 +122,9 @@
             run_shell_cmd("make install")
 
             opam_init_cmd = mk_opam_init_cmd(root=os.path.join(self.installdir, OPAM_SUBDIR))
-<<<<<<< HEAD
             run_shell_cmd(opam_init_cmd)
-=======
-            run_cmd(opam_init_cmd)
 
             self.clean_up_fake_module(fake_mod_data)
->>>>>>> ed222e42
         else:
             self.log.warning("OPAM sources not found in %s: %s", self.builddir, all_dirs)
 
