##
# Copyright 2009-2016 Ghent University
#
# This file is part of EasyBuild,
# originally created by the HPC team of Ghent University (http://ugent.be/hpc/en),
# with support of Ghent University (http://ugent.be/hpc),
# the Flemish Supercomputer Centre (VSC) (https://www.vscentrum.be),
# Flemish Research Foundation (FWO) (http://www.fwo.be/en)
# and the Department of Economy, Science and Innovation (EWI) (http://www.ewi-vlaanderen.be/en).
#
# http://github.com/hpcugent/easybuild
#
# EasyBuild is free software: you can redistribute it and/or modify
# it under the terms of the GNU General Public License as published by
# the Free Software Foundation v2.
#
# EasyBuild is distributed in the hope that it will be useful,
# but WITHOUT ANY WARRANTY; without even the implied warranty of
# MERCHANTABILITY or FITNESS FOR A PARTICULAR PURPOSE.  See the
# GNU General Public License for more details.
#
# You should have received a copy of the GNU General Public License
# along with EasyBuild.  If not, see <http://www.gnu.org/licenses/>.
##
"""
EasyBuild support for building and installing OpenFOAM, implemented as an easyblock

@author: Stijn De Weirdt (Ghent University)
@author: Dries Verdegem (Ghent University)
@author: Kenneth Hoste (Ghent University)
@author: Pieter De Baets (Ghent University)
@author: Jens Timmerman (Ghent University)
@author: Xavier Besseron (University of Luxembourg)
@author: Ward Poelmans (Ghent University)
@author: Balazs Hajgato (Free University Brussels (VUB))
"""

import glob
import os
import re
import shutil
import stat
from distutils.version import LooseVersion

import easybuild.tools.environment as env
import easybuild.tools.toolchain as toolchain
from easybuild.framework.easyblock import EasyBlock
from easybuild.tools.build_log import EasyBuildError
from easybuild.tools.filetools import adjust_permissions, apply_regex_substitutions, mkdir
from easybuild.tools.modules import get_software_root, get_software_version
from easybuild.tools.run import run_cmd, run_cmd_qa
from easybuild.tools.systemtools import get_shared_lib_ext


class EB_OpenFOAM(EasyBlock):
    """Support for building and installing OpenFOAM."""

    def __init__(self, *args, **kwargs):
        """Specify that OpenFOAM should be built in install dir."""

        super(EB_OpenFOAM, self).__init__(*args, **kwargs)

        self.build_in_installdir = True

        self.wm_compiler = None
        self.wm_mplib = None
        self.openfoamdir = None
        self.thrdpartydir = None

        if 'extend' in self.name.lower():
            if LooseVersion(self.version) >= LooseVersion('3.0'):
                self.openfoamdir = 'foam-extend-%s' % self.version
            else:
                self.openfoamdir = 'OpenFOAM-%s-ext' % self.version
        else:
            self.openfoamdir = '-'.join([self.name, '-'.join(self.version.split('-')[:2])])
        self.log.debug("openfoamdir: %s" % self.openfoamdir)

    def extract_step(self):
        """Extract sources as expected by the OpenFOAM(-Extend) build scripts."""
        super(EB_OpenFOAM, self).extract_step()
        # make sure that the expected subdir is really there after extracting
        # if not, the build scripts (e.g., the etc/bashrc being sourced) will likely fail
        openfoam_installdir = os.path.join(self.installdir, self.openfoamdir)
        if not os.path.exists(openfoam_installdir):
            self.log.warning("Creating expected directory %s, and moving everything there" % openfoam_installdir)
            try:
                contents_installdir = os.listdir(self.installdir)
                source = os.path.join(self.installdir, contents_installdir[0])
                # it's one directory but has a wrong name
                if len(contents_installdir) == 1 and os.path.isdir(source):
                    target = os.path.join(self.installdir, self.openfoamdir)
                    self.log.debug("Renaming %s to %s", source, target)
                    os.rename(source, target)
                else:
                    mkdir(openfoam_installdir)
                    for fil in contents_installdir:
                        if fil != self.openfoamdir:
                            source = os.path.join(self.installdir, fil)
                            target = os.path.join(openfoam_installdir, fil)
                            self.log.debug("Moving %s to %s", source, target)
                            shutil.move(source, target)
                    os.chdir(openfoam_installdir)
            except OSError, err:
                raise EasyBuildError("Failed to move all files to %s: %s", openfoam_installdir, err)

    def patch_step(self, beginpath=None):
        """Adjust start directory and start path for patching to correct directory."""
        self.cfg['start_dir'] = os.path.join(self.installdir, self.openfoamdir)
        super(EB_OpenFOAM, self).patch_step(beginpath=self.cfg['start_dir'])

    def configure_step(self):
        """Configure OpenFOAM build by setting appropriate environment variables."""
        # compiler & compiler flags
        comp_fam = self.toolchain.comp_family()

        extra_flags = ''
        if comp_fam == toolchain.GCC:  # @UndefinedVariable
            self.wm_compiler = 'Gcc'
            if get_software_version('GCC') >= LooseVersion('4.8'):
                # make sure non-gold version of ld is used, since OpenFOAM requires it
                # see http://www.openfoam.org/mantisbt/view.php?id=685
                extra_flags = '-fuse-ld=bfd'

            # older versions of OpenFOAM-Extend require -fpermissive
            if 'extend' in self.name.lower() and LooseVersion(self.version) < LooseVersion('2.0'):
                extra_flags += ' -fpermissive'

        elif comp_fam == toolchain.INTELCOMP:  # @UndefinedVariable
            self.wm_compiler = 'Icc'

            # make sure -no-prec-div is used with Intel compilers
            extra_flags = '-no-prec-div'

        else:
            raise EasyBuildError("Unknown compiler family, don't know how to set WM_COMPILER")

        for env_var in ['CFLAGS', 'CXXFLAGS']:
            env.setvar(env_var, "%s %s" % (os.environ.get(env_var, ''), extra_flags))

        # patch out hardcoding of WM_* environment variables
        # for example, replace 'export WM_COMPILER=Gcc' with ': ${WM_COMPILER:=Gcc}; export WM_COMPILER'
        for script in [os.path.join(self.builddir, self.openfoamdir, x) for x in ['etc/bashrc', 'etc/cshrc']]:
            self.log.debug("Patching out hardcoded $WM_* env vars in %s", script)
            # disable any third party stuff, we use EB controlled builds
            regex_subs = [(r"^(setenv|export) WM_THIRD_PARTY_USE_.*[ =].*$", r"# \g<0>")]
            WM_env_var = ['WM_COMPILER', 'WM_MPLIB', 'WM_THIRD_PARTY_DIR']
            # OpenFOAM >= 3.0.0 can use 64 bit integers
            if 'extend' not in self.name.lower() and LooseVersion(self.version) >= LooseVersion('3.0'):
                WM_env_var.append('WM_LABEL_SIZE')
            for env_var in WM_env_var:
                regex_subs.append((r"^(setenv|export) (?P<var>%s)[ =](?P<val>.*)$" % env_var,
                                   r": ${\g<var>:=\g<val>}; export \g<var>"))

            apply_regex_substitutions(script, regex_subs)

        # inject compiler variables into wmake/rules files
        ldirs = glob.glob(os.path.join(self.builddir, self.openfoamdir, 'wmake', 'rules', 'linux*'))
        langs = ['c', 'c++']
        suffixes = ['', 'Opt']
        wmake_rules_files = [os.path.join(ldir, lang + suff) for ldir in ldirs for lang in langs for suff in suffixes]

        mpicc = os.environ['MPICC']
        mpicxx = os.environ['MPICXX']
        cc_seq = os.environ.get('CC_SEQ', os.environ['CC'])
        cxx_seq = os.environ.get('CXX_SEQ', os.environ['CXX'])

        if self.toolchain.mpi_family() == toolchain.OPENMPI:
            # no -cc/-cxx flags supported in OpenMPI compiler wrappers
            c_comp_cmd = 'OMPI_CC="%s" %s' % (cc_seq, mpicc)
            cxx_comp_cmd = 'OMPI_CXX="%s" %s' % (cxx_seq, mpicxx)
        else:
            # -cc/-cxx should work for all MPICH-based MPIs (including Intel MPI)
            c_comp_cmd = '%s -cc="%s"' % (mpicc, cc_seq)
            cxx_comp_cmd = '%s -cxx="%s"' % (mpicxx, cxx_seq)

        comp_vars = {
            # specify MPI compiler wrappers and compiler commands + sequential compiler that should be used by them
            'cc': c_comp_cmd,
            'CC': cxx_comp_cmd,
            'cOPT': os.environ['CFLAGS'],
            'c++OPT': os.environ['CXXFLAGS'],
        }
        for wmake_rules_file in wmake_rules_files:
            fullpath = os.path.join(self.builddir, self.openfoamdir, wmake_rules_file)
            self.log.debug("Patching compiler variables in %s", fullpath)
            regex_subs = []
            for comp_var, newval in comp_vars.items():
                regex_subs.append((r"^(%s\s*=\s*).*$" % re.escape(comp_var), r"\1%s" % newval))
            apply_regex_substitutions(fullpath, regex_subs)

        # enable verbose build for debug purposes
        # starting with openfoam-extend 3.2, PS1 also needs to be set
        env.setvar("FOAM_VERBOSE", '1')

        # installation directory
        env.setvar("FOAM_INST_DIR", self.installdir)

        # third party directory
        self.thrdpartydir = "ThirdParty-%s" % self.version
        # only if third party stuff is actually installed
        if os.path.exists(self.thrdpartydir):
            os.symlink(os.path.join("..", self.thrdpartydir), self.thrdpartydir)
            env.setvar("WM_THIRD_PARTY_DIR", os.path.join(self.installdir, self.thrdpartydir))

        env.setvar("WM_COMPILER", self.wm_compiler)

        # set to an MPI unknown by OpenFOAM, since we're handling the MPI settings ourselves (via mpicc, etc.)
        # Note: this name must contain 'MPI' so the MPI version of the
        # Pstream library is built (cf src/Pstream/Allwmake)
        self.wm_mplib = "EASYBUILDMPI"
        env.setvar("WM_MPLIB", self.wm_mplib)

        # parallel build spec
        env.setvar("WM_NCOMPPROCS", str(self.cfg['parallel']))

        # OpenFOAM >= 3.0.0 can use 64 bit integers
        if 'extend' not in self.name.lower() and LooseVersion(self.version) >= LooseVersion('3.0'):
            if self.toolchain.options['i8']:
                env.setvar("WM_LABEL_SIZE", '64')
            else:
                env.setvar("WM_LABEL_SIZE", '32')

        # make sure lib/include dirs for dependencies are found
        openfoam_extend_v3 = 'extend' in self.name.lower() and LooseVersion(self.version) >= LooseVersion('3.0')
        if LooseVersion(self.version) < LooseVersion("2") or openfoam_extend_v3:
            self.log.debug("List of deps: %s" % self.cfg.dependencies())
            for dep in self.cfg.dependencies():
                dep_name = dep['name'].upper(),
                dep_root = get_software_root(dep['name'])
                env.setvar("%s_SYSTEM" % dep_name, "1")
                dep_vars = {
                    "%s_DIR": "%s",
                    "%s_BIN_DIR": "%s/bin",
                    "%s_LIB_DIR": "%s/lib",
                    "%s_INCLUDE_DIR": "%s/include",
                }
                for var, val in dep_vars.iteritems():
                    env.setvar(var % dep_name, val % dep_root)
        else:
            for depend in ['SCOTCH', 'METIS', 'CGAL', 'Paraview']:
                dependloc = get_software_root(depend)
                if dependloc:
                    if depend == 'CGAL' and get_software_root('Boost'):
                        env.setvar("CGAL_ROOT", dependloc)
                        env.setvar("BOOST_ROOT", get_software_root('Boost'))
                    else:
                        env.setvar("%s_ROOT" % depend.upper(), dependloc)

    def build_step(self):
        """Build OpenFOAM using make after sourcing script to set environment."""

        precmd = "source %s" % os.path.join(self.builddir, self.openfoamdir, "etc", "bashrc")

        # make directly in install directory
        cmd_tmpl = "%(precmd)s && %(prebuildopts)s %(makecmd)s" % {
            'precmd': precmd,
            'prebuildopts': self.cfg['prebuildopts'],
            'makecmd': os.path.join(self.builddir, self.openfoamdir, '%s'),
        }
        if 'extend' in self.name.lower() and LooseVersion(self.version) >= LooseVersion('3.0'):
            qa = {
                "Proceed without compiling ParaView [Y/n]": 'Y',
                "Proceed without compiling cudaSolvers? [Y/n]": 'Y',
            }
            noqa = [
                ".* -o .*",
                "checking .*",
                "warning.*",
                "configure: creating.*",
                "%s .*" % os.environ['CC'],
                "wmake .*",
                "Making dependency list for source file.*",
                r"\s*\^\s*",  # warning indicator
                "Cleaning .*",
            ]
            run_cmd_qa(cmd_tmpl % 'Allwmake.firstInstall', qa, no_qa=noqa, log_all=True, simple=True)
        else:
            run_cmd(cmd_tmpl % 'Allwmake', log_all=True, simple=True, log_output=True)

    def install_step(self):
        """Building was performed in install dir, so just fix permissions."""

        # fix permissions of OpenFOAM dir
        fullpath = os.path.join(self.installdir, self.openfoamdir)
        adjust_permissions(fullpath, stat.S_IROTH, add=True, recursive=True, ignore_errors=True)
        adjust_permissions(fullpath, stat.S_IXOTH, add=True, recursive=True, onlydirs=True, ignore_errors=True)

        # fix permissions of ThirdParty dir and subdirs (also for 2.x)
        # if the thirdparty tarball is installed
        fullpath = os.path.join(self.installdir, self.thrdpartydir)
        if os.path.exists(fullpath):
            adjust_permissions(fullpath, stat.S_IROTH, add=True, recursive=True, ignore_errors=True)
            adjust_permissions(fullpath, stat.S_IXOTH, add=True, recursive=True, onlydirs=True, ignore_errors=True)

    def sanity_check_step(self):
        """Custom sanity check for OpenFOAM"""
        shlib_ext = get_shared_lib_ext()

        # OpenFOAM >= 3.0.0 can use 64 bit integers
        if 'extend' not in self.name.lower() and LooseVersion(self.version) >= LooseVersion('3.0'):
            if self.toolchain.options['i8']:
                int_size = 'Int64'
            else:
                int_size = 'Int32'
        else:
            int_size = ''

        psubdir = "linux64%sDP%sOpt" % (self.wm_compiler, int_size)

        openfoam_extend_v3 = 'extend' in self.name.lower() and LooseVersion(self.version) >= LooseVersion('3.0')
        if openfoam_extend_v3 or LooseVersion(self.version) < LooseVersion("2"):
            toolsdir = os.path.join(self.openfoamdir, "applications", "bin", psubdir)
            libsdir = os.path.join(self.openfoamdir, "lib", psubdir)
            dirs = [toolsdir, libsdir]
        else:
            toolsdir = os.path.join(self.openfoamdir, "platforms", psubdir, "bin")
            libsdir = os.path.join(self.openfoamdir, "platforms", psubdir, "lib")
            dirs = [toolsdir, libsdir]

        # some randomly selected binaries
        # if one of these is missing, it's very likely something went wrong
        bins = [os.path.join(self.openfoamdir, "bin", x) for x in ["foamExec", "paraFoam"]] + \
               [os.path.join(toolsdir, "buoyant%sSimpleFoam" % x) for x in ["", "Boussinesq"]] + \
               [os.path.join(toolsdir, "%sFoam" % x) for x in ["boundary", "engine", "sonic"]] + \
               [os.path.join(toolsdir, "surface%s" % x) for x in ["Add", "Find", "Smooth"]] + \
               [os.path.join(toolsdir, x) for x in ["deformedGeom", "engineSwirl", "modifyMesh",
<<<<<<< HEAD
                                                    "refineMesh", "vorticity"]]
        # check for the Pstream and *Decomp libraries
=======
                                                    "refineMesh", "wdot"]]
        # check for the Pstream and scotchDecomp libraries, there must be a dummy one and an mpi one
>>>>>>> e4520eaf
        if 'extend' in self.name.lower():
            libs = [os.path.join(libsdir, "libscotchDecomp.%s" % shlib_ext),
                    os.path.join(libsdir, "libmetisDecomp.%s" % shlib_ext)]
            if LooseVersion(self.version) < LooseVersion('3.2'):
                # Pstream should have both a dummy and a mpi one
                libs.extend([os.path.join(libsdir, x, "libPstream.%s" % shlib_ext) for x in ["dummy", "mpi"]])
                libs.extend([os.path.join(libsdir, "mpi", "libparMetisDecomp.%s" % shlib_ext)])
            else:
                libs.extend([os.path.join(libsdir, "libparMetisDecomp.%s" % shlib_ext)])
        else:
            # there must be a dummy one and an mpi one for both
            libs = [os.path.join(libsdir, x, "libPstream.%s" % shlib_ext) for x in ["dummy", "mpi"]] + \
                   [os.path.join(libsdir, x, "libptscotchDecomp.%s" % shlib_ext) for x in ["dummy", "mpi"]] +\
                   [os.path.join(libsdir, "libscotchDecomp.%s" % shlib_ext)] + \
                   [os.path.join(libsdir, "dummy", "libscotchDecomp.%s" % shlib_ext)]

        if 'extend' not in self.name.lower() and LooseVersion(self.version) >= LooseVersion("2.3.0"):
            # surfaceSmooth is replaced by surfaceLambdaMuSmooth is OpenFOAM v2.3.0
            bins.remove(os.path.join(toolsdir, "surfaceSmooth"))
            bins.append(os.path.join(toolsdir, "surfaceLambdaMuSmooth"))

        custom_paths = {
            'files': [os.path.join(self.openfoamdir, 'etc', x) for x in ["bashrc", "cshrc"]] + bins + libs,
            'dirs': dirs,
        }

        super(EB_OpenFOAM, self).sanity_check_step(custom_paths=custom_paths)

    def make_module_extra(self, altroot=None, altversion=None):
        """Define extra environment variables required by OpenFOAM"""

        txt = super(EB_OpenFOAM, self).make_module_extra()

        env_vars = [
            ('WM_PROJECT_VERSION', self.version),
            ('FOAM_INST_DIR', self.installdir),
            ('WM_COMPILER', self.wm_compiler),
            ('WM_MPLIB', self.wm_mplib),
            ('FOAM_BASH', os.path.join(self.installdir, self.openfoamdir, 'etc', 'bashrc')),
            ('FOAM_CSH', os.path.join(self.installdir, self.openfoamdir, 'etc', 'cshrc')),
        ]

        # OpenFOAM >= 3.0.0 can use 64 bit integers
        if 'extend' not in self.name.lower() and LooseVersion(self.version) >= LooseVersion('3.0'):
            if self.toolchain.options['i8']:
                env_vars += [('WM_LABEL_SIZE', '64')]
            else:
                env_vars += [('WM_LABEL_SIZE', '32')]

        for (env_var, val) in env_vars:
            # check whether value is defined for compatibility with --module-only
            if val:
                txt += self.module_generator.set_environment(env_var, val)

        return txt<|MERGE_RESOLUTION|>--- conflicted
+++ resolved
@@ -325,13 +325,8 @@
                [os.path.join(toolsdir, "%sFoam" % x) for x in ["boundary", "engine", "sonic"]] + \
                [os.path.join(toolsdir, "surface%s" % x) for x in ["Add", "Find", "Smooth"]] + \
                [os.path.join(toolsdir, x) for x in ["deformedGeom", "engineSwirl", "modifyMesh",
-<<<<<<< HEAD
-                                                    "refineMesh", "vorticity"]]
-        # check for the Pstream and *Decomp libraries
-=======
                                                     "refineMesh", "wdot"]]
         # check for the Pstream and scotchDecomp libraries, there must be a dummy one and an mpi one
->>>>>>> e4520eaf
         if 'extend' in self.name.lower():
             libs = [os.path.join(libsdir, "libscotchDecomp.%s" % shlib_ext),
                     os.path.join(libsdir, "libmetisDecomp.%s" % shlib_ext)]
