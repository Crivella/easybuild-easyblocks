--- conflicted
+++ resolved
@@ -102,16 +102,10 @@
 
             run_shell_cmd("%s perl Build build %s" % (self.cfg['prebuildopts'], self.cfg['buildopts']))
 
-<<<<<<< HEAD
-            if self.cfg['runtest']:
-                run_shell_cmd('perl Build %s' % self.cfg['runtest'])
-            run_shell_cmd('%s perl Build install %s' % (self.cfg['preinstallopts'], self.cfg['installopts']))
-=======
             runtest = self.cfg['runtest']
             if runtest:
-                run_cmd('%s perl Build %s %s' % (self.cfg['pretestopts'], runtest, self.cfg['testopts']))
-            run_cmd('%s perl Build install %s' % (self.cfg['preinstallopts'], self.cfg['installopts']))
->>>>>>> a2864e76
+                run_shell_cmd('%s perl Build %s %s' % (self.cfg['pretestopts'], runtest, self.cfg['testopts']))
+            run_shell_cmd('%s perl Build install %s' % (self.cfg['preinstallopts'], self.cfg['installopts']))
 
     def run(self):
         """Perform the actual Perl module build/installation procedure"""
