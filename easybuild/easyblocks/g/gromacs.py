##
# Copyright 2013 Ghent University
#
# This file is part of EasyBuild,
# originally created by the HPC team of Ghent University (http://ugent.be/hpc/en),
# with support of Ghent University (http://ugent.be/hpc),
# the Flemish Supercomputer Centre (VSC) (https://vscentrum.be/nl/en),
# the Hercules foundation (http://www.herculesstichting.be/in_English)
# and the Department of Economy, Science and Innovation (EWI) (http://www.ewi-vlaanderen.be/en).
#
# http://github.com/hpcugent/easybuild
#
# EasyBuild is free software: you can redistribute it and/or modify
# it under the terms of the GNU General Public License as published by
# the Free Software Foundation v2.
#
# EasyBuild is distributed in the hope that it will be useful,
# but WITHOUT ANY WARRANTY; without even the implied warranty of
# MERCHANTABILITY or FITNESS FOR A PARTICULAR PURPOSE.  See the
# GNU General Public License for more details.
#
# You should have received a copy of the GNU General Public License
# along with EasyBuild.  If not, see <http://www.gnu.org/licenses/>.
##
"""
EasyBuild support for building and installing GROMACS, implemented as an easyblock

@author: Kenneth Hoste (Ghent University)
@author: Ward Poelmans (Ghent University)
"""
import glob
import os
import re
from distutils.version import LooseVersion
from vsc.utils.missing import any

import easybuild.tools.environment as env
from easybuild.easyblocks.generic.configuremake import ConfigureMake
from easybuild.easyblocks.generic.cmakemake import CMakeMake
from easybuild.framework.easyconfig import CUSTOM
from easybuild.tools.build_log import EasyBuildError
from easybuild.tools.modules import get_software_root
<<<<<<< HEAD
from easybuild.tools.run import run_cmd
=======
from easybuild.tools.systemtools import get_platform_name

>>>>>>> ba0584a3

class EB_GROMACS(CMakeMake):
    """Support for building/installing GROMACS."""

<<<<<<< HEAD
    @staticmethod
    def extra_options():
        extra_vars = {
            'mpisuffix': ['_mpi', "Suffix to append to MPI-enabled executables", CUSTOM],
        }
        return ConfigureMake.extra_options(extra_vars)
=======
    def __init__(self, *args, **kwargs):
        """Initialize GROMACS-specific variables."""
        super(EB_GROMACS, self).__init__(*args, **kwargs)
        self.lib_subdir = ''
>>>>>>> ba0584a3

    def configure_step(self):
        """Custom configuration procedure for GROMACS: set configure options for configure or cmake."""

        if LooseVersion(self.version) < LooseVersion('4.6'):
            self.log.info("Using configure script for configuring GROMACS build.")
            # Use static libraries if possible
            self.cfg.update('configopts', "--enable-static")

            # Use external BLAS and LAPACK
            self.cfg.update('configopts', "--with-external-blas --with-external-lapack")
            self.cfg.update("preconfigopts", 'LIBS="${EBVARLIBLAPACK} ${LIBS}"')

            # Don't use the X window system
            self.cfg.update('configopts', "--without-x")

            # OpenMP is not supported for versions older than 4.5.
            if LooseVersion(self.version) >= LooseVersion('4.5'):
                # enable OpenMP support if desired
                if self.toolchain.options.get('openmp', None):
                    self.cfg.update('configopts', "--enable-threads")
                else:
                    self.cfg.update('configopts', "--disable-threads")
            elif self.toolchain.options.get('openmp', None):
                self.log.error("GROMACS version {0} does not support OpenMP.".format(LooseVersion(self.version)))

            # GSL support
            if get_software_root('GSL'):
                self.cfg.update('configopts', "--with-gsl")
            else:
                self.cfg.update('configopts', "--without-gsl")

            # I don't think it's necessary to explicitly set the location
            # of math libraries (MKL and/or BLAS, LAPACK) but we shall see.
            
            # Because ConfigureMake is (currently) an ancestral class of
            # CMakeMake, we may not need to specify it as an ancestral class
            # of gromacs.py.
            ConfigureMake.configure_step(self)
        else:
            # build a release build
            self.cfg.update('configopts', "-DCMAKE_BUILD_TYPE=Release")

            # prefer static libraries, if available
            self.cfg.update('configopts', "-DGMX_PREFER_STATIC_LIBS=ON")

            # always specify to use external BLAS/LAPACK
            self.cfg.update('configopts', "-DGMX_EXTERNAL_BLAS=ON -DGMX_EXTERNAL_LAPACK=ON")

            # disable GUI tools
            self.cfg.update('configopts', "-DGMX_X11=OFF")

            # enable OpenMP support if desired
            if self.toolchain.options.get('openmp', None):
                self.cfg.update('configopts', "-DGMX_OPENMP=ON")
            else:
                self.cfg.update('configopts', "-DGMX_OPENMP=OFF")

            # enable MPI support if desired
            if self.toolchain.options.get('usempi', None):
                self.cfg.update('configopts', "-DGMX_MPI=ON -DGMX_THREAD_MPI=OFF")
            else:
                self.cfg.update('configopts', "-DGMX_MPI=OFF")

            # explicitly disable GPU support if CUDA is not available,
            # to avoid that GROMACS find and uses a system-wide CUDA compiler
            cuda = get_software_root('CUDA')
            if cuda:
                self.cfg.update('configopts', "-DGMX_GPU=ON -DCUDA_TOOLKIT_ROOT_DIR=%s" % cuda)
            else:
                self.cfg.update('configopts', "-DGMX_GPU=OFF")

            if get_software_root('imkl'):
                # using MKL for FFT, so it will also be used for BLAS/LAPACK
                self.cfg.update('configopts', '-DGMX_FFT_LIBRARY=mkl -DMKL_INCLUDE_DIR="$EBROOTMKL/mkl/include" ')
                mkl_libs = [os.path.join(os.getenv('LAPACK_LIB_DIR'), lib) for lib in ['libmkl_lapack.a']]
                self.cfg.update('configopts', '-DMKL_LIBRARIES="%s" ' % ';'.join(mkl_libs))
            else:
                for libname in ['BLAS', 'LAPACK']:
                    lib_dir = os.getenv('%s_LIB_DIR' % libname)
                    libs = os.getenv('LIB%s' % libname)
                    self.cfg.update('configopts', '-DGMX_%s_USER="-L%s %s"' % (libname, lib_dir, libs))

            # set regression test path
            prefix = 'regressiontests'
            if any([src['name'].startswith(prefix) for src in self.src]):
                self.cfg.update('configopts', "-DREGRESSIONTEST_PATH='%%(builddir)s/%s-%%(version)s' " % prefix)

        # no more GSL support in GROMACS 5.x, see http://redmine.gromacs.org/issues/1472
        if LooseVersion(self.version) < LooseVersion('5.0'):
            # enable GSL when it's provided
            if get_software_root('GSL'):
                self.cfg.update('configopts', "-DGMX_GSL=ON")
            else:
                self.cfg.update('configopts', "-DGMX_GSL=OFF")

<<<<<<< HEAD
            # set regression test path
            prefix = 'regressiontests'
            if any([src['name'].startswith(prefix) for src in self.src]):
                self.cfg.update('configopts', "-DREGRESSIONTEST_PATH='%%(builddir)s/%s-%%(version)s' " % prefix)

            # complete configuration with configure_method of parent
            out = super(EB_GROMACS, self).configure_step()

            # for recent GROMACS versions, make very sure that a decent BLAS, LAPACK and FFT is found and used
            if LooseVersion(self.version) >= LooseVersion('4.6.5'):
                patterns = [
                    r"Using external FFT library - \S*",
                    r"Looking for dgemm_ - found",
                    r"Looking for cheev_ - found",
                ]
                for pattern in patterns:
                    regex = re.compile(pattern, re.M)
                    if not regex.search(out):
                        raise EasyBuildError("Pattern '%s' not found in GROMACS configuration output.", pattern)

    def build_step(self):
        """ For older versions of GROMACS, allow for a separate mdrun build if
            MPI support has been requested. """
        if LooseVersion(self.version) < LooseVersion('4.6'):
            self.cfg.update("prebuildopts", 'LIBS="${EBVARLIBLAPACK} ${LIBS}"')
        super(EB_GROMACS, self).build_step()

    def install_step(self):
        """ For older versions of GROMACS, allow for a separate mdrun install
            if MPI support has been requested. """
        super(EB_GROMACS, self).install_step()
        if LooseVersion(self.version) < LooseVersion('4.6'):
            if self.toolchain.options.get('usempi', None):
                cmd = "make distclean"
                (out, _) = run_cmd(cmd, log_all=True, simple=False)
                self.cfg.update('configopts', "--enable-mpi --program-suffix={0}".format(self.cfg['mpisuffix']))
                ConfigureMake.configure_step(self)
                self.cfg.update("buildopts", "mdrun")
                super(EB_GROMACS, self).build_step()
                cmd = "%s make install-mdrun %s" % (self.cfg['preinstallopts'], self.cfg['installopts'])
                (out, _) = run_cmd(cmd, log_all=True, simple=False)
=======
        # complete configuration with configure_method of parent
        out = super(EB_GROMACS, self).configure_step()

        # for recent GROMACS versions, make very sure that a decent BLAS, LAPACK and FFT is found and used
        if LooseVersion(self.version) >= LooseVersion('4.6.5'):
            patterns = [
                r"Using external FFT library - \S*",
                r"Looking for dgemm_ - found",
                r"Looking for cheev_ - found",
            ]
            for pattern in patterns:
                regex = re.compile(pattern, re.M)
                if not regex.search(out):
                    raise EasyBuildError("Pattern '%s' not found in GROMACS configuration output.", pattern)
>>>>>>> ba0584a3

    def test_step(self):
        """Specify to running tests is done using 'make check'."""
        # allow to escape testing by setting runtest to False
        if not self.cfg['runtest'] and not isinstance(self.cfg['runtest'], bool):
            self.cfg['runtest'] = 'check'
            if LooseVersion(self.version) < LooseVersion('4.6'):
                self.cfg['runtest'] = 'LIBS="${EBVARLIBLAPACK} ${LIBS}" check'

        # make very sure OMP_NUM_THREADS is set to 1, to avoid hanging GROMACS regression test
        env.setvar('OMP_NUM_THREADS', '1')

        super(EB_GROMACS, self).test_step()

    def install_step(self):
        """Custom install step for GROMACS; figure out where libraries were installed to."""
        super(EB_GROMACS, self).install_step()

        # the GROMACS libraries get installed in different locations (deeper subdirectory), depending on the platform;
        # this is determined by the GNUInstallDirs CMake module;
        # rather than trying to replicate the logic, we just figure out where the library was placed

        if LooseVersion(self.version) < LooseVersion('5.0'):
            # libgmx.a or libgmx_mpi.a
            libname = 'libgmx*.a'
        else:
            # libgromacs.a or libgromacs_mpi.a
            libname = 'libgromacs*.a'

        for libdir in ['lib', 'lib64']:
            if os.path.exists(os.path.join(self.installdir, libdir)):
                for subdir in [libdir, os.path.join(libdir, '*')]:
                    libpaths = glob.glob(os.path.join(self.installdir, subdir, libname))
                    if libpaths:
                        self.lib_subdir = os.path.dirname(libpaths[0])[len(self.installdir)+1:]
                        self.log.info("Found lib subdirectory that contains %s: %s", libname, self.lib_subdir)
                        break

        if not self.lib_subdir:
            raise EasyBuildError("Failed to determine lib subdirectory in %s", self.installdir)

    def make_module_req_guess(self):
        """Custom library subdirectories for GROMACS."""
        guesses = super(EB_GROMACS, self).make_module_req_guess()
        guesses.update({
            'LD_LIBRARY_PATH': [self.lib_subdir],
            'LIBRARY_PATH': [self.lib_subdir],
            'PKG_CONFIG_PATH': [os.path.join(self.lib_subdir, 'pkgconfig')],
        })
        return guesses

    def sanity_check_step(self):
        """Custom sanity check for GROMACS."""

<<<<<<< HEAD
=======
        suff = ''
        if self.toolchain.options.get('usempi', None):
            suff = '_mpi'

        # in GROMACS v5.1, only 'gmx' binary is there
        # (only) in GROMACS v5.0, other binaries are symlinks to 'gmx'
        binaries = []
        if LooseVersion(self.version) < LooseVersion('5.1'):
            binaries.extend(['editconf', 'g_lie', 'genbox', 'genconf', 'mdrun'])
        if LooseVersion(self.version) >= LooseVersion('5.0'):
            binaries.append('gmx')

>>>>>>> ba0584a3
        # check for a handful of binaries/libraries that should be there
        if LooseVersion(self.version) < LooseVersion('5.0'):
<<<<<<< HEAD
            libnames = ['gmxana', 'gmx', 'md']
            # I don't know when the gmxpreprocess library was introduced.
            # This LooseVersion number may have to be tweaked.
            if LooseVersion(self.version) > LooseVersion('3.3.3'):
                libnames.append('gmxpreprocess')
        libs = ['lib%s.a' % libname for libname in libnames]
        dirs = ['include/gromacs']
        # I don't know when the pkgconfig directory was introduced.
        # This LooseVersion number may have to be tweaked.
        if LooseVersion(self.version) > LooseVersion('3.3.3'):
            dirs.append(('lib/pkgconfig', 'lib64/pkgconfig'))
        custom_paths = {
            'files': ['bin/%s' % binary for binary in ['editconf', 'g_lie', 'genbox', 'genconf', 'mdrun']] +
                     [(os.path.join('lib', lib), os.path.join('lib64', lib)) for lib in libs],
            'dirs': dirs,
=======
            libnames = ['gmxana', 'gmx', 'gmxpreprocess', 'md']
        else:
            libnames = ['gromacs']

        libs = ['lib%s%s.a' % (libname, suff) for libname in libnames]

        custom_paths = {
            'files': ['bin/%s%s' % (binary, suff) for binary in binaries] +
                     [os.path.join(self.lib_subdir, lib) for lib in libs],
            'dirs': ['include/gromacs', os.path.join(self.lib_subdir, 'pkgconfig')]
>>>>>>> ba0584a3
        }
        if self.toolchain.options.get('usempi', None):
            suff = self.cfg['mpisuffix']
            mdrun_mpi = 'bin/mdrun%s' % suff
            libgmx_mpi = 'lib/libgmx%s.a' % suff
            libmd_mpi = 'lib/libmd%s.a' % suff
            custom_paths['files'] += [mdrun_mpi, libgmx_mpi, libmd_mpi]

        super(EB_GROMACS, self).sanity_check_step(custom_paths=custom_paths)<|MERGE_RESOLUTION|>--- conflicted
+++ resolved
@@ -40,29 +40,23 @@
 from easybuild.framework.easyconfig import CUSTOM
 from easybuild.tools.build_log import EasyBuildError
 from easybuild.tools.modules import get_software_root
-<<<<<<< HEAD
 from easybuild.tools.run import run_cmd
-=======
 from easybuild.tools.systemtools import get_platform_name
-
->>>>>>> ba0584a3
 
 class EB_GROMACS(CMakeMake):
     """Support for building/installing GROMACS."""
 
-<<<<<<< HEAD
     @staticmethod
     def extra_options():
         extra_vars = {
             'mpisuffix': ['_mpi', "Suffix to append to MPI-enabled executables", CUSTOM],
         }
         return ConfigureMake.extra_options(extra_vars)
-=======
+
     def __init__(self, *args, **kwargs):
         """Initialize GROMACS-specific variables."""
         super(EB_GROMACS, self).__init__(*args, **kwargs)
         self.lib_subdir = ''
->>>>>>> ba0584a3
 
     def configure_step(self):
         """Custom configuration procedure for GROMACS: set configure options for configure or cmake."""
@@ -159,7 +153,6 @@
             else:
                 self.cfg.update('configopts', "-DGMX_GSL=OFF")
 
-<<<<<<< HEAD
             # set regression test path
             prefix = 'regressiontests'
             if any([src['name'].startswith(prefix) for src in self.src]):
@@ -201,22 +194,6 @@
                 super(EB_GROMACS, self).build_step()
                 cmd = "%s make install-mdrun %s" % (self.cfg['preinstallopts'], self.cfg['installopts'])
                 (out, _) = run_cmd(cmd, log_all=True, simple=False)
-=======
-        # complete configuration with configure_method of parent
-        out = super(EB_GROMACS, self).configure_step()
-
-        # for recent GROMACS versions, make very sure that a decent BLAS, LAPACK and FFT is found and used
-        if LooseVersion(self.version) >= LooseVersion('4.6.5'):
-            patterns = [
-                r"Using external FFT library - \S*",
-                r"Looking for dgemm_ - found",
-                r"Looking for cheev_ - found",
-            ]
-            for pattern in patterns:
-                regex = re.compile(pattern, re.M)
-                if not regex.search(out):
-                    raise EasyBuildError("Pattern '%s' not found in GROMACS configuration output.", pattern)
->>>>>>> ba0584a3
 
     def test_step(self):
         """Specify to running tests is done using 'make check'."""
@@ -271,8 +248,6 @@
     def sanity_check_step(self):
         """Custom sanity check for GROMACS."""
 
-<<<<<<< HEAD
-=======
         suff = ''
         if self.toolchain.options.get('usempi', None):
             suff = '_mpi'
@@ -285,37 +260,23 @@
         if LooseVersion(self.version) >= LooseVersion('5.0'):
             binaries.append('gmx')
 
->>>>>>> ba0584a3
         # check for a handful of binaries/libraries that should be there
         if LooseVersion(self.version) < LooseVersion('5.0'):
-<<<<<<< HEAD
             libnames = ['gmxana', 'gmx', 'md']
             # I don't know when the gmxpreprocess library was introduced.
             # This LooseVersion number may have to be tweaked.
             if LooseVersion(self.version) > LooseVersion('3.3.3'):
                 libnames.append('gmxpreprocess')
-        libs = ['lib%s.a' % libname for libname in libnames]
+        libs = ['lib%s%s.a' % (libname, suff) for libname in libnames]
         dirs = ['include/gromacs']
         # I don't know when the pkgconfig directory was introduced.
         # This LooseVersion number may have to be tweaked.
         if LooseVersion(self.version) > LooseVersion('3.3.3'):
             dirs.append(('lib/pkgconfig', 'lib64/pkgconfig'))
         custom_paths = {
-            'files': ['bin/%s' % binary for binary in ['editconf', 'g_lie', 'genbox', 'genconf', 'mdrun']] +
-                     [(os.path.join('lib', lib), os.path.join('lib64', lib)) for lib in libs],
-            'dirs': dirs,
-=======
-            libnames = ['gmxana', 'gmx', 'gmxpreprocess', 'md']
-        else:
-            libnames = ['gromacs']
-
-        libs = ['lib%s%s.a' % (libname, suff) for libname in libnames]
-
-        custom_paths = {
             'files': ['bin/%s%s' % (binary, suff) for binary in binaries] +
                      [os.path.join(self.lib_subdir, lib) for lib in libs],
-            'dirs': ['include/gromacs', os.path.join(self.lib_subdir, 'pkgconfig')]
->>>>>>> ba0584a3
+            'dirs': dirs
         }
         if self.toolchain.options.get('usempi', None):
             suff = self.cfg['mpisuffix']
