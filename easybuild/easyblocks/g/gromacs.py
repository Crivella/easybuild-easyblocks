--- conflicted
+++ resolved
@@ -35,11 +35,8 @@
 import easybuild.tools.environment as env
 from easybuild.easyblocks.generic.configuremake import ConfigureMake
 from easybuild.easyblocks.generic.cmakemake import CMakeMake
-<<<<<<< HEAD
 from easybuild.framework.easyconfig import CUSTOM
-=======
 from easybuild.tools.build_log import EasyBuildError
->>>>>>> 33f42527
 from easybuild.tools.modules import get_software_root
 
 class EB_GROMACS(CMakeMake):
@@ -56,8 +53,7 @@
         """Custom configuration procedure for GROMACS: set configure options for configure or cmake."""
 
         if LooseVersion(self.version) < LooseVersion('4.6'):
-<<<<<<< HEAD
-
+            self.log.info("Using configure script for configuring GROMACS build.")
             # Use static libraries if possible
             self.cfg.update('configopts', "--enable-static")
 
@@ -93,10 +89,6 @@
             # CMakeMake, we may not need to specify it as an ancestral class
             # of gromacs.py.
             ConfigureMake.configure_step(self)
-=======
-            self.log.info("Using configure script for configuring GROMACS build.")
-            raise EasyBuildError("Configuration procedure for older GROMACS versions not implemented yet.")
->>>>>>> 33f42527
         else:
             # build a release build
             self.cfg.update('configopts', "-DCMAKE_BUILD_TYPE=Release")
@@ -152,7 +144,6 @@
             if any([src['name'].startswith(prefix) for src in self.src]):
                 self.cfg.update('configopts', "-DREGRESSIONTEST_PATH='%%(builddir)s/%s-%%(version)s' " % prefix)
 
-<<<<<<< HEAD
             # complete configuration with configure_method of parent
             out = super(EB_GROMACS, self).configure_step()
 
@@ -166,7 +157,7 @@
                 for pattern in patterns:
                     regex = re.compile(pattern, re.M)
                     if not regex.search(out):
-                        self.log.error("Pattern '%s' not found in GROMACS configuration output." % pattern)
+                        raise EasyBuildError("Pattern '%s' not found in GROMACS configuration output.", pattern)
 
     def build_step(self):
         """ For older versions of GROMACS, allow for a separate mdrun build if
@@ -184,22 +175,6 @@
             if "--enable-mpi" in self.cfg['configopts']:
                 self.cfg.update("installopts", "install-mdrun")
         super(EB_GROMACS, self).install_step()
-=======
-        # complete configuration with configure_method of parent
-        out = super(EB_GROMACS, self).configure_step()
-
-        # for recent GROMACS versions, make very sure that a decent BLAS, LAPACK and FFT is found and used
-        if LooseVersion(self.version) >= LooseVersion('4.6.5'):
-            patterns = [
-                r"Using external FFT library - \S*",
-                r"Looking for dgemm_ - found",
-                r"Looking for cheev_ - found",
-            ]
-            for pattern in patterns:
-                regex = re.compile(pattern, re.M)
-                if not regex.search(out):
-                    raise EasyBuildError("Pattern '%s' not found in GROMACS configuration output.", pattern)
->>>>>>> 33f42527
 
     def test_step(self):
         """Specify to running tests is done using 'make check'."""
