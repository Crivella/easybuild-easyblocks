--- conflicted
+++ resolved
@@ -1135,10 +1135,6 @@
         """Perform method on object if it can be built."""
         if (type(obj) == dict and obj['spec'] not in build_stopped) or obj not in build_stopped:
             try:
-<<<<<<< HEAD
-                method(obj)
-            except Exception, err:  # catch all possible errors, also crashes in EasyBuild code itself
-=======
                 if step == 'initialization':
                     log.info("Running %s step" % step)
                     return parbuild.get_instance(obj, log)
@@ -1150,7 +1146,6 @@
                 if not isinstance(err, EasyBuildError):
                     tb = traceback.format_exc()
                     fullerr = '\n'.join([tb, str(err)])
->>>>>>> 3a107f31
                 # we cannot continue building it
                 if step == 'initialization':
                     obj = obj['spec']
@@ -1161,17 +1156,8 @@
     # initialize all instances
     apps = []
     for ec in easyconfigs:
-<<<<<<< HEAD
-        try:
-            instance = parbuild.get_instance(ec, log)
-            apps.append(instance)
-        except Exception, err:  # catch all possible errors, also crashes in EasyBuild code itself
-            test_results.append((ec['spec'], 'initialization', err))
-
-=======
         instance = perform_step('initialization', ec, None, log)
         apps.append(instance)
->>>>>>> 3a107f31
 
     base_dir = os.getcwd()
     base_env = copy.deepcopy(os.environ)
