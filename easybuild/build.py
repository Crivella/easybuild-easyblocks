--- conflicted
+++ resolved
@@ -151,27 +151,10 @@
     override_options.add_option("-e", "--easyblock", metavar="CLASS",
                         help="loads the class from module to process the spec file or dump " \
                                "the options for [default: Application class]")
-<<<<<<< HEAD
-    parser.add_option("-p", "--pretend", action="store_true",
-                        help="does the build/installation in a test directory " \
-                               "located in $HOME/easybuildinstall")
-
-    parser.add_option("-s", "--stop", type="choice", choices=EasyConfig.validstops,
-                        help="stop the installation after certain step " \
-                               "(valid: %s)" % ', '.join(EasyConfig.validstops))
-    parser.add_option("-b", "--only-blocks", metavar="blocks", help="Only build blocks blk[,blk2]")
-    parser.add_option("-k", "--skip", action="store_true",
-                        help="skip existing software (useful for installing additional extensions)")
-    parser.add_option("-t", "--skip-test-cases", action="store_true",
-                        help="skip running of test cases")
-    parser.add_option("-f", "--force", action="store_true", dest="force",
-                        help="force to rebuild software even if it's already installed (i.e. can be found as module)")
-=======
     override_options.add_option("-p", "--pretend", action="store_true", help="does the build/installation in " \
                                 "a test directory located in $HOME/easybuildinstall [default: $EASYBUILDINSTALLDIR " \
                                 "or installPath in EasyBuild config file]")
     override_options.add_option("-t", "--skip-tests", action="store_true", help="skip testing")
->>>>>>> 96452d85
 
     parser.add_option_group(override_options)
 
@@ -209,11 +192,7 @@
     parser = OptionParser()
 
     parser.usage = "%prog [options] easyconfig [..]"
-<<<<<<< HEAD
     parser.description = "Builds software based on easyconfig (or parse a directory)\n" \
-=======
-    parser.description = "Builds software package based on easyconfig (or parse a directory). " \
->>>>>>> 96452d85
                          "Provide one or more easyconfigs or directories, use -h or --help more information."
 
     add_cmdline_options(parser)
@@ -304,11 +283,6 @@
     # software name/version, toolkit name/version, extra patches, ...
     (try_to_generate, software_build_specs) = process_software_build_specs(options)
 
-<<<<<<< HEAD
-    ## Read easyconfig files
-    easyconfigs = []
-=======
->>>>>>> 96452d85
     if len(paths) == 0:
         if software_build_specs.has_key('name'):
             paths = [obtain_path(software_build_specs, options.robot, log, try_to_generate)]
@@ -321,7 +295,7 @@
         paths = [(path, False) for path in paths]
 
     # read easyconfig files
-    packages = []
+    easyconfigs = []
     for (path, generated) in paths:
         path = os.path.abspath(path)
         if not (os.path.exists(path)):
@@ -329,17 +303,12 @@
 
         try:
             files = findEasyconfigs(path, log)
-<<<<<<< HEAD
-            for eb_file in files:
-                easyconfigs.extend(processEasyconfig(eb_file, log, blocks, validate=validate_easyconfigs))
-=======
             for f in files:
                 if not generated and try_to_generate and software_build_specs:
                     ec_file = easyconfig.tweak(f, None, software_build_specs, log)
                 else:
                     ec_file = f
-                packages.extend(processEasyconfig(ec_file, log, blocks, validate=validate_easyconfigs))
->>>>>>> 96452d85
+                easyconfigs.extend(processEasyconfig(ec_file, log, blocks, validate=validate_easyconfigs))
         except IOError, err:
             log.error("Processing easyconfigs in path %s failed: %s" % (path, err))
 
@@ -363,13 +332,8 @@
                 log.debug("%s is not installed yet, so retaining it" % mod)
                 easyconfigs.append(ec)
 
-<<<<<<< HEAD
-    ## Determine an order that will allow all specs in the set to build
+    # determine an order that will allow all specs in the set to build
     if len(easyconfigs) > 0:
-=======
-    # determine an order that will allow all specs in the set to build
-    if len(packages) > 0:
->>>>>>> 96452d85
         print_msg("resolving dependencies ...", log)
         # force all dependencies to be retained and validation to be skipped for building dep graph
         force = retain_all_deps and not validate_easyconfigs
@@ -509,21 +473,12 @@
 
         name = ec['name']
 
-<<<<<<< HEAD
-        ## this app will appear as following module in the list
+        # this app will appear as following module in the list
         easyconfig = {
                       'spec': spec,
                       'module': (ec.get_name(), ec.get_installversion()),
                       'dependencies': []
                      }
-=======
-        # this app will appear as following module in the list
-        package = {
-            'spec': spec,
-            'module': (ec.name(), ec.installversion()),
-            'dependencies': []
-        }
->>>>>>> 96452d85
         if len(blocks) > 1:
             easyconfig['originalSpec'] = path
 
@@ -532,13 +487,8 @@
             log.debug("Adding dependency %s for app %s." % (dep, name))
             easyconfig['dependencies'].append(dep)
 
-<<<<<<< HEAD
         if ec.get_toolkit_name() != 'dummy':
             dep = (ec.get_toolkit_name(), ec.get_toolkit_version())
-=======
-        if ec.toolkit_name() != 'dummy':
-            dep = (ec.toolkit_name(), ec.toolkit_version())
->>>>>>> 96452d85
             log.debug("Adding toolkit %s as dependency for app %s." % (dep, name))
             easyconfig['dependencies'].append(dep)
 
@@ -967,13 +917,8 @@
         succ = "successfully"
         summary = "COMPLETED"
 
-<<<<<<< HEAD
-        ## Cleanup logs
+        # cleanup logs
         app.close_log()
-=======
-        # cleanup logs
-        app.closelog()
->>>>>>> 96452d85
         try:
             if not os.path.isdir(newLogDir):
                 os.makedirs(newLogDir)
@@ -997,13 +942,8 @@
             buildDir = " (build directory: %s)" % (app.builddir)
         succ = "unsuccessfully%s:\n%s" % (buildDir, errormsg)
 
-<<<<<<< HEAD
-        ## Cleanup logs
+        # cleanup logs
         app.close_log()
-=======
-        # cleanup logs
-        app.closelog()
->>>>>>> 96452d85
         applicationLog = app.logfile
 
     print_msg("%s: Installation %s %s" % (summary, ended, succ), log)
