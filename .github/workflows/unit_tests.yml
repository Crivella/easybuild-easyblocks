name: easyblocks unit tests
on: [push, pull_request]

permissions:
  contents: read # to fetch code (actions/checkout)

concurrency:
  group: ${{format('{0}:{1}:{2}', github.repository, github.ref, github.workflow)}}
  cancel-in-progress: true

jobs:
  build:
    runs-on: ubuntu-20.04
    strategy:
      matrix:
<<<<<<< HEAD
        python: [3.6, 3.7, 3.8, 3.9, '3.10', '3.11']
=======
        python: [3.5, 3.6, 3.7, 3.8, 3.9, '3.10', '3.11']
>>>>>>> f93e6cde
        modules_tool: [Lmod-6.6.3, Lmod-7.8.22, Lmod-8.1.14, modules-tcl-1.147, modules-3.2.10, modules-4.1.4]
        module_syntax: [Lua, Tcl]
        # exclude some configuration for non-Lmod modules tool:
        # - don't test with Lua module syntax (only supported in Lmod)
<<<<<<< HEAD
        # - don't test with Python 3.7+ (only with 3.6), to limit test configurations
=======
        # - don't test with Python 3.5 and 3.7+ (only with 3.6), to limit test configurations
>>>>>>> f93e6cde
        exclude:
          - modules_tool: modules-tcl-1.147
            module_syntax: Lua
          - modules_tool: modules-3.2.10
            module_syntax: Lua
          - modules_tool: modules-4.1.4
            module_syntax: Lua
          - modules_tool: modules-tcl-1.147
            python: 3.7
          - modules_tool: modules-tcl-1.147
            python: 3.8
          - modules_tool: modules-tcl-1.147
            python: 3.9
          - modules_tool: modules-tcl-1.147
            python: '3.10'
          - modules_tool: modules-tcl-1.147
            python: '3.11'
          - modules_tool: modules-3.2.10
            python: 3.7
          - modules_tool: modules-3.2.10
            python: 3.8
          - modules_tool: modules-3.2.10
            python: 3.9
          - modules_tool: modules-3.2.10
            python: '3.10'
          - modules_tool: modules-3.2.10
            python: '3.11'
          - modules_tool: modules-4.1.4
            python: 3.7
          - modules_tool: modules-4.1.4
            python: 3.8
          - modules_tool: modules-4.1.4
            python: 3.9
          - modules_tool: modules-4.1.4
            python: '3.10'
          - modules_tool: modules-4.1.4
            python: '3.11'
      fail-fast: false
    steps:
    - uses: actions/checkout@v2

    - name: set up Python
      uses: actions/setup-python@v2
      with:
        python-version: ${{matrix.python}}
        architecture: x64

    - name: install OS & Python packages
      run: |
        # disable apt-get update, we don't really need it,
        # and it does more harm than good (it's fairly expensive, and it results in flaky test runs)
        # sudo apt-get update
        # for modules tool
        sudo apt-get install lua5.2 liblua5.2-dev lua-filesystem lua-posix tcl tcl-dev
        # fix for lua-posix packaging issue, see https://bugs.launchpad.net/ubuntu/+source/lua-posix/+bug/1752082
        # needed for Ubuntu 18.04, but not for Ubuntu 20.04, so skipping symlinking if posix.so already exists
        if [ ! -e /usr/lib/x86_64-linux-gnu/lua/5.2/posix.so ] ; then
            sudo ln -s /usr/lib/x86_64-linux-gnu/lua/5.2/posix_c.so /usr/lib/x86_64-linux-gnu/lua/5.2/posix.so
        fi
        # for testing OpenMPI-system*eb we need to have Open MPI installed
        sudo apt-get install libopenmpi-dev openmpi-bin

    - name: install EasyBuild framework
      run: |
          # first determine which branch of easybuild-framework repo to install
          BRANCH=develop
          if [ "x$GITHUB_BASE_REF" = 'xmain' ]; then BRANCH=main; fi
          if [ "x$GITHUB_BASE_REF" = 'x5.0.x' ]; then BRANCH=5.0.x; fi
          echo "Using easybuild-framework branch $BRANCH (\$GITHUB_BASE_REF $GITHUB_BASE_REF)"
          git clone -b $BRANCH --depth 10 --single-branch https://github.com/easybuilders/easybuild-framework.git
          cd easybuild-framework; git log -n 1; cd -
          pip install $PWD/easybuild-framework

    - name: install modules tool
      run: |
          cd $HOME
          # use install_eb_dep.sh script provided with easybuild-framework
          export INSTALL_DEP=$(which install_eb_dep.sh)
          echo "Found install_eb_dep.sh script: $INSTALL_DEP"

          # install modules tool
          source $INSTALL_DEP ${{matrix.modules_tool}} $HOME

          # changes in environment are not passed to other steps, so need to create files...
          echo $MOD_INIT > mod_init
          echo $PATH > path
          if [ ! -z $MODULESHOME ]; then echo $MODULESHOME > moduleshome; fi

    - name: install sources
      run: |
          # install from source distribution tarball, to test release as published on PyPI
          python setup.py sdist
          ls dist
          export PREFIX=/tmp/$USER/$GITHUB_SHA
          pip install --prefix $PREFIX dist/easybuild-easyblocks*tar.gz

    - name: run test suite
      env:
        EB_VERBOSE: 1
        EASYBUILD_MODULE_SYNTAX: ${{matrix.module_syntax}}
      run: |
          # initialize environment for modules tool
          if [ -f $HOME/moduleshome ]; then export MODULESHOME=$(cat $HOME/moduleshome); fi
          source $(cat $HOME/mod_init); type module

          # make sure 'eb' is available via $PATH, and that $PYTHONPATH is set (some tests expect that);
          # also pick up changes to $PATH set by sourcing $MOD_INIT
          export PREFIX=/tmp/$USER/$GITHUB_SHA
          export PATH=$PREFIX/bin:$(cat $HOME/path)
          export PYTHONPATH=$PREFIX/lib/python${{matrix.python}}/site-packages:$PYTHONPATH

          # tell EasyBuild which modules tool is available
          if [[ ${{matrix.modules_tool}} =~ ^modules-tcl- ]]; then
            export EASYBUILD_MODULES_TOOL=EnvironmentModulesTcl
          elif [[ ${{matrix.modules_tool}} =~ ^modules-3 ]]; then
            export EASYBUILD_MODULES_TOOL=EnvironmentModulesC
          elif [[ ${{matrix.modules_tool}} =~ ^modules-4 ]]; then
            export EASYBUILD_MODULES_TOOL=EnvironmentModules
          else
            export EASYBUILD_MODULES_TOOL=Lmod
          fi

          eb --version
          eb --show-config
          # gather some useful info on test system
          eb --show-system-info

          # actively break "import setuptools" and "import pkg_resources",
          # since EasyBuild should not have a runtime requirement on setuptools
          echo 'raise ImportError("setuptools should no longer be relied on")' > $PREFIX/setuptools.py
          echo 'raise ImportError("setuptools should no longer be relied on")' > $PREFIX/pkg_resources.py
          export PYTHONPATH=$PREFIX:$PYTHONPATH

          # run test suite
          python -O -m test.easyblocks.suite
          # check output of --list-easyblocks
          eb --list-easyblocks > eb_list_easyblocks.out
          grep 'ConfigureMake\>' eb_list_easyblocks.out
          grep EB_GCC eb_list_easyblocks.out<|MERGE_RESOLUTION|>--- conflicted
+++ resolved
@@ -13,20 +13,12 @@
     runs-on: ubuntu-20.04
     strategy:
       matrix:
-<<<<<<< HEAD
-        python: [3.6, 3.7, 3.8, 3.9, '3.10', '3.11']
-=======
         python: [3.5, 3.6, 3.7, 3.8, 3.9, '3.10', '3.11']
->>>>>>> f93e6cde
         modules_tool: [Lmod-6.6.3, Lmod-7.8.22, Lmod-8.1.14, modules-tcl-1.147, modules-3.2.10, modules-4.1.4]
         module_syntax: [Lua, Tcl]
         # exclude some configuration for non-Lmod modules tool:
         # - don't test with Lua module syntax (only supported in Lmod)
-<<<<<<< HEAD
         # - don't test with Python 3.7+ (only with 3.6), to limit test configurations
-=======
-        # - don't test with Python 3.5 and 3.7+ (only with 3.6), to limit test configurations
->>>>>>> f93e6cde
         exclude:
           - modules_tool: modules-tcl-1.147
             module_syntax: Lua
